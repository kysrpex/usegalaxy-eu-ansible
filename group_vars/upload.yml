---
user_name: galaxy
user_group_name: galaxy

# create_user task
handy_groups:
  - group_name: "{{ user_group_name }}"
    group_gid: 999

handy_users:
  - user_name: "{{ user_name }}"
    user_uid: 999
<<<<<<< HEAD
    user_comment: rustus Service-Acct
    user_group: galaxy
=======
    user_comment: Tusd Service-Acct
    user_group: "{{ user_group_name }}"
>>>>>>> 108cfcf3

# Autofs
autofs_service:
  install: true
  enable: true
nfs_kernel_tuning: true

autofs_mount_points:
  - data
  - gxtest
  - gxkey
  - jwd

# usegalaxy_eu.handy.os_setup
## packages
software_groups_to_install:
  - editors
  - utils

## kernel_5
kernel_5_package: kernel-ml<|MERGE_RESOLUTION|>--- conflicted
+++ resolved
@@ -10,13 +10,8 @@
 handy_users:
   - user_name: "{{ user_name }}"
     user_uid: 999
-<<<<<<< HEAD
     user_comment: rustus Service-Acct
-    user_group: galaxy
-=======
-    user_comment: Tusd Service-Acct
     user_group: "{{ user_group_name }}"
->>>>>>> 108cfcf3
 
 # Autofs
 autofs_service:
