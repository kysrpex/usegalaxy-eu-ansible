---
codename: main

# Docker
docker_users:
  - galaxy

# Autofs
usegalaxy_eu_autofs_mounts:
 - data
 - usrlocal

# Telegraf
custom_telegraf_env: "/usr/bin/env GDPR_MODE=1 PGUSER=galaxy PGHOST=sn03.bi.uni-freiburg.de GALAXY_ROOT=/opt/galaxy/ GALAXY_CONFIG_FILE=/opt/galaxy/config/galaxy.ini GALAXY_LOG_DIR=/var/log/galaxy/"
telegraf_plugins_extra:
  postgres:
    plugin: "postgresql"
    config:
      - address = "{{ galaxy_db_connection }}"
      - databases = ["galaxy", "galaxy-test", "apollo", "chado"]

  listen_galaxy_routes:
    plugin: "statsd"
    config:
      - service_address = ":8125"
      - percentiles = [90]
      - metric_separator = "."
      - allowed_pending_messages = 10000
      - percentile_limit = 100

  #monitor_condor_queue_split:
    #plugin: "exec"
    #config:
       ## TODO: sudoers rule?
      #- commands = ["sudo /usr/bin/monitor-condor-queue-split"]
      #- timeout = "10s"
      #- data_format = "influx"
      #- interval = "15s"

  monitor_condor_queue:
    plugin: "exec"
    config:
      - commands = ["sudo /usr/bin/monitor-condor-queue"]
      - timeout = "10s"
      - data_format = "influx"
      - interval = "1m"

  monitor_condor_util:
    plugin: "exec"
    config:
      - commands = ["sudo /usr/bin/monitor-condor-utilisation"]
      - timeout = "10s"
      - data_format = "influx"
      - interval = "1m"

  monitor_nfsstat:
    plugin: "exec"
    config:
      - commands = ["/usr/bin/nfsstat-influx"]
      - timeout = "10s"
      - data_format = "influx"
      - interval = "15s"

  # Some custom galaxy monitoring stuff
  galaxy_uploaded:
    plugin: "exec"
    config:
      - commands = ["{{ custom_telegraf_env }} /usr/bin/gxadmin iquery upload-gb-in-past-hour"]
      - timeout = "15s"
      - data_format = "influx"
      - interval = "1h"
  galaxy_lastlog:
    plugin: "exec"
    config:
      - commands = ["{{ custom_telegraf_env }} /usr/bin/gxadmin uwsgi lastlog"]
      - timeout = "15s"
      - data_format = "influx"
      - interval = "15s"
  galaxy_jobs_queued:
    plugin: "exec"
    config:
      - commands = ["{{ custom_telegraf_env }} /usr/bin/gxadmin iquery jobs-queued"]
      - timeout = "15s"
      - data_format = "influx"
      - interval = "1m"
  galaxy_jobs_queued_internal:
    plugin: "exec"
    config:
      - commands = ["{{ custom_telegraf_env }} /usr/bin/gxadmin iquery jobs-queued-internal-by-handler"]
      - timeout = "15s"
      - data_format = "influx"
      - interval = "1m"
  galaxy_oidc:
    plugin: "exec"
    config:
      - commands = ["{{ custom_telegraf_env }} /usr/bin/gxadmin iquery users-with-oidc"]
      - timeout = "15s"
      - data_format = "influx"
      - interval = "1m"

  postgres_extra:
    plugin: "exec"
    config:
      - commands = [
          "{{ custom_telegraf_env }} /usr/bin/gxadmin iquery pg-cache-hit",
          "{{ custom_telegraf_env }} /usr/bin/gxadmin iquery pg-index-size",
          "{{ custom_telegraf_env }} /usr/bin/gxadmin iquery pg-index-usage",
          "{{ custom_telegraf_env }} /usr/bin/gxadmin iquery pg-table-bloat",
          "{{ custom_telegraf_env }} /usr/bin/gxadmin iquery pg-table-size",
          "{{ custom_telegraf_env }} /usr/bin/gxadmin iquery pg-unused-indexes",
          "{{ custom_telegraf_env }} /usr/bin/gxadmin iquery pg-vacuum-stats",
          "{{ custom_telegraf_env }} /usr/bin/gxadmin iquery pg-stat-bgwriter",
          "{{ custom_telegraf_env }} /usr/bin/gxadmin iquery pg-stat-user-tables",
        ]
      - timeout = "15s"
      - data_format = "influx"
      - interval = "1m"

# Custom pip installer
pip_venv_path: "{{ galaxy_venv_dir }}"
pip_install_dependencies:
    # phdcomics
    - beautifulsoup4
    # Used by code_files for apollo
    - biopython
    - bcbio-gff
    # Needed for tool watching
    - watchdog
    # Needed gxadmin graphs
    - data_hacks
    # for convenience
    - uwsgitop


yum_exclude_repos:
    - condor*
    - npm*

all_yum_repositories:
  - name: galaxy_gpel
    description: Galaxy Packages for Enterprise Linux $releasever - $basearch
    baseurl: https://depot.galaxyproject.org/yum/el/$releasever/$basearch/
    enabled: yes
    gpgcheck: no

# Galaxy monitoring
monitor_condor: true
monitor_condor_split_util: true


# Certbot
certbot_dns_provider: route53
certbot_auth_method: --standalone
certbot_domains: "{{ server_names }}"
certbot_post_renewal: |
    systemctl restart nginx || true
certbot_share_key_users:
    - nginx

# AWS Credentials for certbot-route53
aws_cli_credentials:
  - access_key: "{{ aws_credentials.certbot.AWS_ACCESS_KEY }}"
    secret_key: "{{ aws_credentials.certbot.AWS_SECRET_KEY }}"
    homedir: /root
    owner: root
    group: root

# rsync to nfs
galaxy_nfs_location: /data/gxnew

# Nginx
nginx_servers:
  - redirect-ssl
nginx_ssl_servers:
  - galaxyproject
  - telescope-ssl
  - galaxy-main
  - galaxy-ie-main
  - galaxy-test-proxy
nginx_conf_http:
  client_max_body_size: 1g
  proxy_cache_path: "/tmp/nginx-cache levels=1:2 keys_zone=STATIC:10m inactive=24h  max_size=1g"
  gzip: "on"
  gzip_proxied: any
  # The ngx_http_gzip_static_module module allows sending precompressed files with the “.gz” filename extension instead of regular files.
  gzip_static: "on"
  gzip_http_version: "1.1"
  gzip_disable: '"MSIE [1-6]\."'
  gzip_vary: "on"
  gzip_comp_level: 6
  gzip_types: |
      text/plain
      text/css
      text/xml
      text/javascript
      application/javascript
      application/x-javascript
      application/json
      application/xml
      application/xml+rss
      application/xhtml+xml
      application/x-font-ttf
      application/x-font-opentype
      image/png
      image/svg+xml
      image/x-icon
  gzip_buffers: "16 8k"
  gzip_min_length: 128
nginx_enable_default_server: false
nginx_flavor: "galaxy"

# Nginx Letsencrypt bindings
nginx_ssl_role: usegalaxy-eu.certbot
nginx_conf_ssl_certificate: /etc/ssl/certs/fullchain.pem
nginx_conf_ssl_certificate_key: /etc/ssl/user/privkey-nginx.pem

# Dynmotd
dynmotd_custom:
  - name: Condor
    command: "condor_q -totals | tail -n 1"

# CVMFS
cvmfs_role: client
galaxy_cvmfs_repos_enabled: config-repo

galaxy_cvmfs_server_urls:
  - domain: galaxyproject.org
    urls:
      - "http://cvmfs1-ufr0.galaxyproject.eu/cvmfs/@fqrn@"

# SystemD
galaxy_systemd_zerglings: 2
galaxy_systemd_handlers: 8
galaxy_systemd_workflow_schedulers: 2

galaxy_systemd_memory_limit: 20
galaxy_systemd_memory_limit_zp: 8
galaxy_systemd_memory_limit_handler: 10
galaxy_systemd_memory_limit_workflow: 5
galaxy_systemd_zergling_env: "TMP=/data/dnb01/galaxy_db/tmp-uwsgi TEMP=/data/dnb01/galaxy_db/tmp-uwsgi TMPDIR=/data/dnb01/galaxy_db/tmp-uwsgi GALAXY_WEBAPOLLO_URL={{ GALAXY_WEBAPOLLO_URL }} GALAXY_WEBAPOLLO_USER={{ GALAXY_WEBAPOLLO_USER }} GALAXY_WEBAPOLLO_PASSWORD={{ GALAXY_WEBAPOLLO_PASSWORD }} GALAXY_WEBAPOLLO_EXT_URL={{ GALAXY_WEBAPOLLO_EXT_URL }} GALAXY_SHARED_DIR={{ GALAXY_SHARED_DIR }}"
galaxy_systemd_handler_env: "GALAXY_WEBAPOLLO_URL={{ GALAXY_WEBAPOLLO_URL }} GALAXY_WEBAPOLLO_USER={{ GALAXY_WEBAPOLLO_USER }} GALAXY_WEBAPOLLO_PASSWORD={{ GALAXY_WEBAPOLLO_PASSWORD }} GALAXY_WEBAPOLLO_EXT_URL={{ GALAXY_WEBAPOLLO_EXT_URL }} GALAXY_SHARED_DIR={{ GALAXY_SHARED_DIR }}"
galaxy_systemd_workflow_scheduler_env: "{{ galaxy_systemd_handler_env }}"
galaxy_zergpool_listen_addr: "127.0.0.1:4001"
galaxy_zergpool_socket_name: zergpool.sock
galaxy_zergpool_listen_path: "{{ galaxy_mutable_data_dir }}/{{ galaxy_zergpool_socket_name }}"

# TODO: support yml?
galaxy_uwsgi_config_file_basename: uwsgi.ini

# HTCondor
condor_host: "manager.vgcn.galaxyproject.eu"
condor_allow_write: "10.5.68.0/24, 10.19.0.0/16, 132.230.68.0/24, *.bi.uni-freiburg.de"
condor_daemons:
    - MASTER
    - SCHEDD
condor_allow_negotiator: "132.230.68.5,132.230.68.85,$(CONDOR_HOST)"
condor_allow_administrator: "$(ALLOW_NEGOTIATOR)"

condor_system_periodic_hold: "{{ 30 * 24 * 60 * 60}}"
condor_network_interface: ens2
condor_extra: ''

# gxadmin
postgres_user: galaxy
postgres_host: sn03.bi.uni-freiburg.de
postgres_port: 5432

# Slurp script
galaxy_slurper: galaxy
galaxy_slurp_influx_pass: "{{ influxdb.node.password }}"
galaxy_slurp_influx_user: "{{ influxdb.node.username }}"
galaxy_slurp_influx_url: "{{ influxdb.url }}"

# GRT
galaxy_grt_exporter: galaxy
galaxy_grt_uploader: galaxy

# Influx Notifier
gxadmin_influx_task_notifier: true
gxadmin_influx_task_notifier_db: notifications

# postgres_pass defined in secret_group_vars/all.yml
gxadmin_commit: dev
gxadmin_dir: /opt/gxadmin
gxadmin_bin_dir: /usr/bin
gxadmin_force: true

# GALAXY
galaxy_group: galaxy
galaxy_system_group: galaxy
galaxy_instance_codename: "{{ codename }}"
galaxy_log_dir: '/var/log/galaxy/'
galaxy_layout: root-dir
galaxy_separate_privileges: true
galaxy_manage_paths: true
galaxy_build_client: false
galaxy_restart_handler_name: Restart Galaxy
galaxy_create_user: true
galaxy_user:
    name: galaxy
    create_home: true
    home: /opt/galaxy
    uid: 999
    shell: /bin/bash

galaxy_root: /opt/galaxy
galaxy_handler_count: "{{ galaxy_systemd_handlers }}"
galaxy_workflow_scheduler_count: "{{ galaxy_systemd_workflow_schedulers }}"
galaxy_host_codename: "{{ codename }}"
galaxy_home_dir: /opt/galaxy
galaxy_mutable_config_dir: "{{ galaxy_root }}/mutable-config"
galaxy_mutable_data_dir: "{{ galaxy_root }}/mutable-data"
galaxy_shed_tools_dir: "{{ galaxy_root }}/shed_tools"
__galaxy_shed_tools_dir: "{{ galaxy_shed_tools_dir }}"
galaxy_backup_configfiles: false

galaxy_server_dir: "{{ galaxy_root }}/server"
galaxy_config_dir: "{{ galaxy_root }}/config"
galaxy_venv_dir: "{{ galaxy_root  }}/venv"
galaxy_nonrepro_tools: "{{ galaxy_root }}/custom-tools"
galaxy_nonrepro_commit: master

galaxy_dynamic_job_rules_src_dir: files/galaxy/dynamic_rules
galaxy_dynamic_job_rules_dir: "{{ galaxy_root }}/dynamic_rules"
galaxy_dynamic_job_rules:
  - usegalaxy/sorting_hat.py
  - usegalaxy/destination_specifications.yaml
  - usegalaxy/blast_destinations.py
  - usegalaxy/tool_destinations.yaml
  - usegalaxy/dexseq.py
  - usegalaxy/wig2bigwig.py
  - readme.txt

# Custom override
# Our galaxy_tool_dependency_dir is on NFS, and permissions are set in such a
# way that they cannot be changed by the ansible connected user.
galaxy_dirs:
  - "{{ galaxy_mutable_data_dir }}"
  - "{{ galaxy_mutable_config_dir }}"
  - "{{ galaxy_cache_dir }}"
  - "{{ galaxy_shed_tools_dir }}"
  #- "{{ galaxy_tool_dependency_dir }}"
  - "{{ galaxy_file_path }}"
  - "{{ galaxy_job_working_directory }}"

galaxy_instance_hostname: usegalaxy.eu
galaxy_config_style: ini

galaxy_repo: 'https://github.com/usegalaxy-eu/galaxy.git'
galaxy_commit_id: 'release_19.09_europe'
galaxy_force_checkout: true # discard any modified files
#galaxy_admin_email_from: 'noreply@usegalaxy.eu'

galaxy_singularity_images_cvmfs_path: '/cvmfs/singularity.galaxyproject.org/all/'

# Job Conf

galaxy_jobconf:
    plugin_workers: 8
    handlers:
        count: "{{ galaxy_handler_count }}"
        assign_with: db-skip-locked
        max_grab: 4
    plugins:
        #- id: drmaa
          #load: galaxy.jobs.runners.drmaa:DRMAAJobRunner
          #workers: 3
        # These live on the pythonpath
        - id: dynamic
          params:
            rules_module: 'usegalaxy'
        - id: condor
          load: galaxy.jobs.runners.condor:CondorJobRunner
        - id: local
          load: galaxy.jobs.runners.local:LocalJobRunner
        - id: pulsar_embedded
          load: galaxy.jobs.runners.pulsar:PulsarEmbeddedJobRunner
        - id: pulsar_eu_cz
          load: galaxy.jobs.runners.pulsar:PulsarMQJobRunner
          params:
            amqp_url: "pyamqp://galaxy_cz:{{ rabbitmq_password_galaxy_cz }}@proxy.internal.galaxyproject.eu:5671//pulsar/galaxy_cz?ssl=1"
            galaxy_url: "https://usegalaxy.eu"
            manager: _default_
            amqp_acknowledge: True
            amqp_ack_republish_time: 300
            amqp_consumer_timeout: 2.0
            amqp_publish_retry: True
            amqp_publish_retry_max_retries: 60
        - id: pulsar_eu_it01
          load: galaxy.jobs.runners.pulsar:PulsarMQJobRunner
          params:
            amqp_url: "pyamqp://galaxy_it01:{{ rabbitmq_password_galaxy_it01 }}@proxy.internal.galaxyproject.eu:5671//pulsar/galaxy_it01?ssl=1"
            galaxy_url: "https://usegalaxy.eu"
            manager: production
            amqp_acknowledge: True
            amqp_ack_republish_time: 300
            amqp_consumer_timeout: 2.0
            amqp_publish_retry: True
            amqp_publish_retry_max_retries: 60
        - id: pulsar_eu_de01
          load: galaxy.jobs.runners.pulsar:PulsarMQJobRunner
          params:
            amqp_url: "pyamqp://galaxy_de01:{{ rabbitmq_password_galaxy_de01 }}@proxy.internal.galaxyproject.eu:5671//pulsar/galaxy_de01?ssl=1"
            galaxy_url: "https://usegalaxy.eu"
            manager: production
            amqp_acknowledge: True
            amqp_ack_republish_time: 300
            amqp_consumer_timeout: 2.0
            amqp_publish_retry: True
            amqp_publish_retry_max_retries: 60
        - id: pulsar_eu_de02
          load: galaxy.jobs.runners.pulsar:PulsarMQJobRunner
          params:
            amqp_url: "pyamqp://galaxy_de02:{{ rabbitmq_password_galaxy_de02 }}@proxy.internal.galaxyproject.eu:5671//pulsar/galaxy_de02?ssl=1"
            galaxy_url: "https://usegalaxy.eu"
            manager: production
            amqp_acknowledge: True
            amqp_ack_republish_time: 300
            amqp_consumer_timeout: 2.0
            amqp_publish_retry: True
            amqp_publish_retry_max_retries: 60
        - id: pulsar_eu_de03
          load: galaxy.jobs.runners.pulsar:PulsarMQJobRunner
          params:
            amqp_url: "pyamqp://galaxy_de03:{{ rabbitmq_password_galaxy_de03 }}@proxy.internal.galaxyproject.eu:5671//pulsar/galaxy_de03?ssl=1"
            galaxy_url: "https://usegalaxy.eu"
            manager: production
            amqp_acknowledge: True
            amqp_ack_republish_time: 300
            amqp_consumer_timeout: 2.0
            amqp_publish_retry: True
            amqp_publish_retry_max_retries: 60
        - id: pulsar_eu_pt01
          load: galaxy.jobs.runners.pulsar:PulsarMQJobRunner
          params:
            amqp_url: "pyamqp://galaxy_pt01:{{ rabbitmq_password_galaxy_pt01 }}@proxy.internal.galaxyproject.eu:5671//pulsar/galaxy_pt01?ssl=1"
            galaxy_url: "https://usegalaxy.eu"
            manager: production
            amqp_acknowledge: True
            amqp_ack_republish_time: 300
            amqp_consumer_timeout: 2.0
            amqp_publish_retry: True
            amqp_publish_retry_max_retries: 60
        - id: pulsar_eu_be01
          load: galaxy.jobs.runners.pulsar:PulsarMQJobRunner
          params:
            amqp_url: "pyamqp://galaxy_be01:{{ rabbitmq_password_galaxy_be01 }}@proxy.internal.galaxyproject.eu:5671//pulsar/galaxy_be01?ssl=1"
            galaxy_url: "https://usegalaxy.eu"
            manager: production
            amqp_acknowledge: True
            amqp_ack_republish_time: 300
            amqp_consumer_timeout: 2.0
            amqp_publish_retry: True
            amqp_publish_retry_max_retries: 60
        - id: pulsar_eu_uk01
          load: galaxy.jobs.runners.pulsar:PulsarMQJobRunner
          params:
            amqp_url: "pyamqp://galaxy_uk01:{{ rabbitmq_password_galaxy_uk01 }}@proxy.internal.galaxyproject.eu:5671//pulsar/galaxy_uk01?ssl=1"
            galaxy_url: "https://usegalaxy.eu"
            manager: production
            amqp_acknowledge: True
            amqp_ack_republish_time: 300
            amqp_consumer_timeout: 2.0
            amqp_publish_retry: True
            amqp_publish_retry_max_retries: 60
        - id: pulsar_eu_test
          load: galaxy.jobs.runners.pulsar:PulsarMQJobRunner
          params:
            amqp_url: "pyamqp://galaxy_test:{{ rabbitmq_password_galaxy_test }}@proxy.internal.galaxyproject.eu:5671//pulsar/galaxy_test?ssl=1"
            galaxy_url: https://usegalaxy.eu
            manager: _default_
            amqp_acknowledge: True
            amqp_ack_republish_time: 300
            amqp_consumer_timeout: 2.0
            amqp_publish_retry: True
            amqp_publish_retry_max_retries: 60
    default_destination: gateway_1x
    destinations:
        - id: local
          runner: local
        - id: condor
          runner: condor
          params:
            tmp_dir: "True"
        # Gateways
        - id: gateway_singlerun
          runner: dynamic
          params:
              type: python
              function: gateway
        - id: gateway_1x
          runner: dynamic
          params:
              type: python
              function: gateway_1x
        - id: gateway_1_5x
          runner: dynamic
          params:
              type: python
              function: gateway_1_5x
        - id: gateway_2x
          runner: dynamic
          params:
              type: python
              function: gateway_2x
        # Pulsar MQs
        - id: remote_cluster_mq_cz
          runner: pulsar_eu_cz
          params:
              jobs_directory: /storage/brno11-elixir/home/galaxyeu/galaxy-staging/
        - id: remote_cluster_mq_test
          runner: pulsar_eu_test
          env:
              LC_ALL: C
          params:
              jobs_directory: /data/share/staging
              transport: curl
              remote_metadata: "false"
              default_file_action: remote_transfer
              dependency_resolution: remote
              rewrite_parameters: "true"
              persistence_directory: /data/share/persisted_data
        - id: remote_cluster_mq_it01
          runner: pulsar_eu_it01
          env:
              LC_ALL: C
          params:
              jobs_directory: /data/share/staging
              transport: curl
              remote_metadata: "false"
              default_file_action: remote_transfer
              dependency_resolution: remote
              rewrite_parameters: "true"
              persistence_directory: /data/share/persisted_data
        - id: remote_cluster_mq_de01
          runner: pulsar_eu_de01
          env:
              LC_ALL: C
              SINGULARITY_CACHEDIR: /data/share/var/database/container_cache
          params:
              jobs_directory: /data/share/staging
              transport: curl
              remote_metadata: "false"
              default_file_action: remote_transfer
              dependency_resolution: remote
              rewrite_parameters: "true"
              persistence_directory: /data/share/persisted_data
              singularity_enabled: "true"
              singularity_volumes: $defaults
        - id: remote_cluster_mq_de02
          runner: pulsar_eu_de02
          env:
              LC_ALL: C
          params:
              jobs_directory: /data/share/staging
              transport: curl
              remote_metadata: "false"
              default_file_action: remote_transfer
              dependency_resolution: remote
              rewrite_parameters: "true"
              persistence_directory: /data/share/persisted_data
        - id: remote_cluster_mq_de03
          runner: pulsar_eu_de03
          env:
              LC_ALL: C
          params:
              jobs_directory: /data/share/staging
              transport: curl
              remote_metadata: "false"
              default_file_action: remote_transfer
              dependency_resolution: remote
              rewrite_parameters: "true"
              persistence_directory: /data/share/persisted_data
        - id: remote_cluster_mq_be01
          runner: pulsar_eu_be01
          env:
              LC_ALL: C
          params:
              jobs_directory: /data/share/staging
              transport: curl
              remote_metadata: "false"
              default_file_action: remote_transfer
              dependency_resolution: remote
              rewrite_parameters: "true"
              persistence_directory: /data/share/persisted_data
        - id: remote_cluster_mq_uk01
          runner: pulsar_eu_uk01
          env:
              LC_ALL: C
          params:
              jobs_directory: /data/share/staging
              transport: curl
              remote_metadata: "false"
              default_file_action: remote_transfer
              dependency_resolution: remote
              rewrite_parameters: "true"
              persistence_directory: /data/share/persisted_data
        - id: condor_singularity
          runner: condor
          params:
              singularity_enabled: 'true'
              singularity_volumes: '$galaxy_root:ro,$tool_directory:ro,$working_directory:rw,$job_directory:rw,/data/db/:ro,/data/dnb01/galaxy_db/:ro,/data/dnb02/galaxy_db/:ro'
              singularity_default_container_id: '/data/0/cvmfs/singularity/ubuntu:18.04'
        - id: condor_singularity2
          runner: condor
          params:
              singularity_enabled: 'true'
              singularity_volumes: '$galaxy_root:ro,$tool_directory:ro,$working_directory:rw,$job_directory:rw,/data/db/:ro,/data/dnb01/galaxy_db/:ro,/data/dnb02/galaxy_db/:ro'
              singularity_default_container_id: '/data/0/cvmfs/singularity/ubuntu:18.04'
          raw: |
            <param id="container">
                <container type="singularity" shell="/bin/sh" resolve_dependencies="true">/data/0/cvmfs/singularity/ubuntu:18.04</container>
            </param>
        - id: condor_singularity_with_conda
          runner: condor
          params:
              singularity_enabled: 'true'
          raw: |
            <param id="container">
                <container type="singularity" shell="/bin/bash" resolve_dependencies="true">/data/0/cvmfs/singularity/python:2.7.12--1</container>
            </param>
        - id: condor_docker
          runner: condor
          params:
            docker_enabled: 'true'
            docker_volumes: '$galaxy_root:ro,$tool_directory:ro,$working_directory:rw,$job_directory:rw,/data/db/:ro,/data/dnb01/galaxy_db/:ro,/data/dnb02/galaxy_db/:ro'
            docker_default_container_id: 'ubuntu:18.04'
            docker_auto_rm: 'true'
            docker_sudo: 'false'
            docker_set_user: ''
        - id: condor_docker_interactive
          runner: condor
          params:
            docker_enabled: 'true'
            docker_volumes: '$working_directory:rw,$job_directory:rw'
            docker_default_container_id: 'ubuntu:18.04'
            docker_auto_rm: 'true'
            docker_sudo: 'false'
            docker_set_user: ''
        - id: condor_docker_ie
          runner: condor
          params:
            docker_enabled: 'true'
            docker_volumes: '$galaxy_root:ro,$tool_directory:ro,$working_directory:rw,$job_directory:rw,/data/db/:ro,/data/dnb01/galaxy_db/:ro,/data/dnb02/galaxy_db/:ro'
            docker_default_container_id: 'ubuntu:18.04'
            docker_auto_rm: 'true'
            docker_sudo: 'false'
            docker_set_user: ''
        - id: condor_docker_ie_interactive
          runner: condor
          params:
            docker_enabled: 'true'
            docker_volumes: '$working_directory:rw,$job_directory:rw'
            docker_default_container_id: 'ubuntu:18.04'
            docker_auto_rm: 'true'
            docker_sudo: 'false'
            docker_set_user: ''
        # TODO(hxr): check functionality
        #- id: 24cores_15G_BLAST
        #  runner: dynamic
        #  params:
        #      type: python
        #      function: blast_destinations
        #- id: wig_to_bigWig
        #  runner: dynamic
        #  params:
        #      type: python
        #      function: wig_to_bigwig
        #- id: dexseq_dynamic
        #  runner: dynamic
        #  params:
        #      type: python
        #      function: dexseq
    tools:
        # TODO(hxr): implement validation that checks that every destination
        # used here is defined above.
        - id: upload1
          destination: gateway_1x
        #- id: wig_to_bigWig
          #destination: wig_to_bigWig
        #- id: dexseq
          #destination: dexseq_dynamic
        #- id: ncbi_blastn_wrapper
          #destination: 24cores_15G_BLAST
        #- id: ncbi_blastx_wrapper
          #destination: 24cores_15G_BLAST
        #- id: ncbi_tblastn_wrapper
          #destination: 24cores_15G_BLAST
        #- id: ncbi_tblastx_wrapper
          #destination: 24cores_15G_BLAST
        #- id: ncbi_blastp_wrapper
          #destination: 24cores_15G_BLAST
        #- id: ncbi_rpsblast_wrapper
          #destination: 24cores_15G_BLAST
    limits:
      - type: 'walltime'
        value: '148:00:00'
      - type: 'output_size'
        value: '300GB'
      - type: 'registered_user_concurrent_jobs'
        value: '100'
      - type: 'anonymous_user_concurrent_jobs'
        value: '10'
      - type: 'destination_user_concurrent_jobs'
<<<<<<< HEAD
        tag: 'interactive'
        value: '5'
      - type: 'destination_user_concurrent_jobs'
        tag: 'intensive_jobs'
=======
        id: 'sh_fdid_condor_docker_ie_interactive'
>>>>>>> 16500a2b
        value: '10'



galaxy_config: "{{ galaxy_config_hash }}"

galaxy_config_file_src_dir: files/galaxy
galaxy_config_files:
  # TODO(bgruening): sync this with cvmfs? can we have ours be just a small additional builds.txt?
  - src: "{{ galaxy_config_file_src_dir }}/config/builds.txt"
    dest: "{{ galaxy_config['app:main']['builds_file_path'] }}"
  - src: "{{ galaxy_config_file_src_dir }}/config/data_manager_conf.xml"
    dest: "{{ galaxy_config['app:main']['data_manager_config_file'] }}"
  - src: "{{ galaxy_config_file_src_dir }}/config/datatypes_conf.xml"
    dest: "{{ galaxy_config['app:main']['datatypes_config_file'] }}"
  - src: "{{ galaxy_config_file_src_dir }}/config/dependency_resolvers_conf.xml"
    dest: "{{ galaxy_config['app:main']['dependency_resolvers_config_file'] }}"
  - src: "{{ galaxy_config_file_src_dir }}/config/disposable_email_blacklist.conf"
    dest: "{{ galaxy_config['app:main']['blacklist_file'] }}"
  # test? Unknown if this works.
  - src: "{{ galaxy_config_file_src_dir }}/config/error_report.yml"
    dest: "{{ galaxy_config_dir }}/error_report.yml"
  - src: "{{ galaxy_config_file_src_dir }}/config/job_metrics_conf.xml"
    dest: "{{ galaxy_config['app:main']['job_metrics_config_file'] }}"
  - src: "{{ galaxy_config_file_src_dir }}/config/migrated_tools_conf.xml"
    dest: "{{ galaxy_config['app:main']['migrated_tools_config'] }}"
  - src: "{{ galaxy_config_file_src_dir }}/config/object_store_conf.xml"
    dest: "{{ galaxy_config['app:main']['object_store_config_file'] }}"
  - src: "{{ galaxy_config_file_src_dir }}/config/tool_data_table_conf.xml"
    dest: "{{ galaxy_config_dir }}/tool_data_table_conf.xml"
  - src: "{{ galaxy_config_file_src_dir }}/config/tool_sheds_conf.xml"
    dest: "{{ galaxy_config['app:main']['tool_sheds_config_file'] }}"
  - src: "{{ galaxy_config_file_src_dir }}/config/ucsc_build_sites.txt"
    dest: "{{ galaxy_config['app:main']['ucsc_build_sites'] }}"
  - src: "{{ galaxy_config_file_src_dir }}/config/echo_main_env.xml"
    dest: "{{ galaxy_config_dir }}/echo_main_env.xml"

  #- src: files/galaxy/config/job_resource_params_conf.xml
    #dest: "{{ galaxy_config['app:main']['job_resource_params_file'] }}"
  #- src: files/galaxy/config/pulsar_stampede_actions.yml
    #dest: "{{ galaxy_config_dir }}/pulsar_stampede_actions.yml"
  #- src: files/galaxy/config/pulsar_bridges_actions.yml
    #dest: "{{ galaxy_config_dir }}/pulsar_bridges_actions.yml"
  #- src: files/galaxy/config/pulsar_jetstream.yml
    #dest: "{{ galaxy_config_dir }}/pulsar_jetstream.yml"
  #- src: files/galaxy/config/pulsar_jetstream_actions.yml
    #dest: "{{ galaxy_config_dir }}/pulsar_jetstream_actions.yml"

galaxy_config_template_src_dir: templates/galaxy
galaxy_config_templates:
  - src: "{{ galaxy_config_template_src_dir }}/config/build_sites.yml.j2"
    dest: "{{ galaxy_config['app:main']['build_sites_config_file'] }}"
  - src: "{{ galaxy_config_template_src_dir }}/config/global_host_filters.py.j2"
    dest: "{{ galaxy_server_dir }}/lib/galaxy/tools/toolbox/filters/global_host_filters.py"
  - src: "{{ galaxy_config_template_src_dir }}/config/job_conf.xml.j2"
    dest: "{{ galaxy_config_dir }}/job_conf.xml"
  - src: "{{ galaxy_config_template_src_dir }}/config/container_resolvers_conf.xml.j2"
    dest: "{{ galaxy_config_dir }}/container_resolvers_conf.xml"
  - src: "{{ galaxy_config_template_src_dir }}/config/user_filters.py.j2"
    dest: "{{ galaxy_server_dir }}/lib/galaxy/tools/toolbox/filters/user_filters.py"
  - src: "{{ galaxy_config_template_src_dir }}/config/uwsgi.ini.j2"
    dest: "{{ galaxy_config_dir }}/uwsgi.ini"
  - src: "{{ galaxy_config_template_src_dir }}/config/nagios_tool_conf.xml"
    dest: "{{ galaxy_config_dir }}/nagios_tool_conf.xml"
  - src: "{{ galaxy_config_template_src_dir }}/config/oidc_backends_config.xml"
    dest: "{{ galaxy_config['app:main']['oidc_backends_config_file'] }}"
  - src: "{{ galaxy_config_template_src_dir }}/config/oidc_config.xml"
    dest: "{{ galaxy_config['app:main']['oidc_config_file'] }}"
  - src: "{{ galaxy_config_template_src_dir }}/config/grt.yml.j2"
    dest: "{{ galaxy_config_dir }}/grt.yml"
  - src: "{{ galaxy_config_template_src_dir }}/config/pulsar_app.yml"
    dest: "{{ galaxy_config_dir }}/pulsar_app.yml"
  - src: "{{ galaxy_config_template_src_dir }}/config/tool_conf.xml.j2"
    dest: "{{ galaxy_config_dir }}/tool_conf.xml"
  - src: "{{ galaxy_config_template_src_dir }}/config/galaxy_workflow_scheduler.j2"
    dest: "{{ galaxy_config_dir }}/workflow_schedulers_conf.xml"<|MERGE_RESOLUTION|>--- conflicted
+++ resolved
@@ -702,17 +702,11 @@
       - type: 'anonymous_user_concurrent_jobs'
         value: '10'
       - type: 'destination_user_concurrent_jobs'
-<<<<<<< HEAD
-        tag: 'interactive'
-        value: '5'
+        id: 'sh_fdid_condor_docker_ie_interactive'
+        value: '10'
       - type: 'destination_user_concurrent_jobs'
-        tag: 'intensive_jobs'
-=======
-        id: 'sh_fdid_condor_docker_ie_interactive'
->>>>>>> 16500a2b
+        tag: 'sh_fdid_intensive_jobs'
         value: '10'
-
-
 
 galaxy_config: "{{ galaxy_config_hash }}"
 
