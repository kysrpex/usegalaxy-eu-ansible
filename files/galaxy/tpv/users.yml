--- conflicted
+++ resolved
@@ -2,14 +2,7 @@
 users:
   dominguj@informatik.uni-freiburg.de:
   bjoern.gruening@gmail.com:
-<<<<<<< HEAD
-  kuntzm@informatik.uni-freiburg.de:
-=======
-    scheduling:
-      require:
-        - condor-secondary
   kuntzm@informatik.uni-freiburg.de:
     scheduling:
       require:
-        - condor-native
->>>>>>> a8f14e67
+        - condor-native