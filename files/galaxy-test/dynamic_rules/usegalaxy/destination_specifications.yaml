--- conflicted
+++ resolved
@@ -248,7 +248,9 @@
     submit_request_memory: '{MEMORY}'
     jobs_directory: '/data/share/staging'
     dependency_resolution: 'remote'
-<<<<<<< HEAD
+    outputs_to_working_directory: False
+    rewrite_parameters: True
+    transport: 'curl'
 
 remote_cluster_mq_au01:
  limits:
@@ -266,9 +268,4 @@
         --mem={MEMORY}
     dependency_resolution: 'remote'
     jobs_directory: '/mnt/pulsar/files/staging'
-    default_file_action: 'remote_transfer'
-=======
->>>>>>> a17e6f20
-    outputs_to_working_directory: False
-    rewrite_parameters: True
-    transport: 'curl'+    default_file_action: 'remote_transfer'