---
- name: Install and configure rustus
  hosts: upload
  become: true
  become_user: root
  vars_files:
<<<<<<< HEAD
    - secret_group_vars/sentry.yml
=======
    - mounts/mountpoints.yml
    - mounts/dest/all.yml
>>>>>>> 69805114
  vars:
    upload_dir_test: /data/jwd04/tus_upload/test
    upload_dir_main: /data/jwd04/tus_upload/main
    rustus_instances:
      - name: test_uploads
        # user that rustus will run as
        user: "{{ user_name }}"
        # group that rustus will run as
        group: "{{ user_group_name }}"
        # args passed to rustus
        args:
          - --host "{{ inventory_hostname }}"
          - --port 1080
          - "--data-dir {{ upload_dir_test }}"
          - --hooks-http-urls "https://test.usegalaxy.eu/api/upload/hooks"
          - --hooks-http-proxy-headers "X-Api-Key,Cookie"
          - --hooks "pre-create"
          - --hooks-format tusd
          - --url "/api/upload/resumable_upload"
          - --max-body-size 20000000
          - "--sentry-dsn {{ sentry_dsn.test }} --sentry-sample-rate 1.0"
      - name: main_uploads
        # user that rustus will run as
        user: "{{ user_name }}"
        # group that rustus will run as
        group: "{{ user_group_name }}"
        # args passed to rustus
        args:
          - --host "{{ inventory_hostname }}"
          - --port 1081
          - "--data-dir {{ upload_dir_main }}"
          - --hooks-http-urls "https://usegalaxy.eu/api/upload/hooks"
          - --hooks-http-proxy-headers "X-Api-Key,Cookie"
          - --hooks "pre-create"
          - --hooks-format tusd
          - --url "/api/upload/resumable_upload"
          - --max-body-size 20000000
          - "--sentry-dsn {{ sentry_dsn.main }} --sentry-sample-rate 1.0"
  pre_tasks:
    - ansible.posix.firewalld:
        zone: public
        port: 1080-1081/tcp
        permanent: true
        state: enabled

  roles:
    - role: usegalaxy_eu.handy.os_setup
      vars:
        enable_remap_user: true
        enable_create_user: true
        enable_kernel_5: true
        enable_install_software: true
    - influxdata.chrony
    ## Filesystems
    - usegalaxy-eu.autofs     # Setup the mount points which will be needed later

    - usegalaxy_eu.rustus<|MERGE_RESOLUTION|>--- conflicted
+++ resolved
@@ -4,12 +4,9 @@
   become: true
   become_user: root
   vars_files:
-<<<<<<< HEAD
     - secret_group_vars/sentry.yml
-=======
     - mounts/mountpoints.yml
     - mounts/dest/all.yml
->>>>>>> 69805114
   vars:
     upload_dir_test: /data/jwd04/tus_upload/test
     upload_dir_main: /data/jwd04/tus_upload/main
